{-# LANGUAGE LambdaCase         #-}
{-# LANGUAGE OverloadedStrings  #-}
{-# LANGUAGE QuasiQuotes        #-}
{-# LANGUAGE RecordWildCards    #-}

{-| This modules provides a basic library API to @nix-delegate@'s functionality
-}

module Nix.Delegate
    ( -- * Options
      OptArgs(..)
    , Command(..)
    , OperatingSystem(..)

      -- * Commands
    , delegate
    , delegateStream
    , main
    ) where

import           Control.Applicative       (empty, many, (<**>), (<|>))
import           Control.Exception         (SomeException)
import           Control.Monad
import           Control.Monad.IO.Class    (MonadIO)
import           Control.Monad.Managed     (MonadManaged)
import qualified Data.Foldable             as Foldable
import           Data.Maybe
import           Data.Monoid               ((<>))
import           Data.Text                 (Text)
import           Prelude                   hiding (FilePath)
import           Turtle                    (ExitCode (..), FilePath, Line,
                                            Shell, d, fp, liftIO, s, (%), (</>))

import qualified Control.Exception
import qualified Control.Foldl             as Foldl
import qualified Data.Text
import qualified NeatInterpolation
import qualified Options.Applicative       as Options
import qualified Options.Applicative.Types as Options
import qualified Turtle
import qualified Turtle.Line

-- | @delegate@ options
data OptArgs = OptArgs
    { host    :: Text
    -- ^ Build host to add
    , os      :: [OperatingSystem]
    -- ^ Supported platform types (Default: @x86_64-linux@)
    , key     :: Maybe FilePath
    -- ^ SSH private key used to log in to build host (Default: @~/.ssh/id_rsa@)
    , cores   :: Maybe Integer
    -- ^ Number of cores available on the build host (Default: @1@)
    , feature :: [Text]
    -- ^ Supported system features for the build host
    , cmd     :: Command
    -- ^ Command to run with distributed builds enabled
    } deriving (Show)

-- | Operating system
data OperatingSystem
    = X86_64_Linux
    | X86_64_Darwin
    deriving (Show)

parseOptions :: Options.Parser OptArgs
parseOptions =
  OptArgs
  <$> parseHost
  <*> many parseOS
  <*> parseKey
  <*> parseCores
  <*> many parseFeature
  <*> parseCommand

parseHost :: Options.Parser Text
parseHost = Data.Text.pack <$>
  (Options.option Options.str $
   ( Options.long "host"
  <> Options.help "Machine to use as a build slave"
   )
  )

parseKey :: Options.Parser (Maybe FilePath)
parseKey =
  (Options.optional $  (Turtle.fromText . Data.Text.pack) <$>
   (Options.option Options.str $
    ( Options.long "key"
   <> Options.help "Path to SSH private key (Default: ~/.ssh/id_rsa)"
    )
   )
  )

parseCores :: Options.Parser (Maybe Integer)
parseCores =
  (Options.optional
   (Options.option ( Options.auto) $
    ( Options.long "cores"
   <> Options.help "Number of cores to use (Default: 1)"
    )
   )
  )

parseFeature :: Options.Parser Text
parseFeature = Data.Text.pack <$>
  (Options.option Options.str $
   ( Options.long "feature"
  <> Options.help "Supported system features"
   )
  )

parseOS :: Options.Parser OperatingSystem
parseOS =
      Options.flag' X86_64_Linux  (Options.long "x86_64-linux" )
  <|> Options.flag' X86_64_Darwin (Options.long "x86_64-darwin")

renderOS :: OperatingSystem -> Text
renderOS X86_64_Linux  = "x86_64-linux"
renderOS X86_64_Darwin = "x86_64-darwin"

-- | Command to run
data Command = Command Text [Text]
  deriving (Show)

parseCommand :: Options.Parser Command
parseCommand = parseCmd <*> many (Data.Text.pack <$> Options.strArgument (Options.metavar "ARGS"))
  where
    cmdP :: Options.ReadM ([Text] -> Command)
    cmdP = Command . Data.Text.pack <$> Options.readerAsk

    parseCmd =
      (Options.argument cmdP $
        ( Options.metavar "COMMAND"
       <> Options.help    "Command to delegate (if 'nix-build', sudo will be used if $NIX_REMOTE=daemon)"
        )
      )

renderCmd :: Command -> Text
renderCmd (Command cmd args) = Turtle.format (s%" "%s) cmd (Data.Text.intercalate " " args)

canSudo :: Command -> Bool
canSudo (Command "nix-build" _) = True
canSudo _                       = False

-- | @main@ used by the @delegate@ executable
main :: IO ()
main = do
    options <- do
        Options.execParser
            (Options.info (parseOptions <**> Options.helper)
                (   Options.fullDesc
                <>  Options.progDesc "Run a subcommand with distributed builds transiently enabled"
                <>  Options.noIntersperse
                )
            )
    delegate options

exchangeKeys :: FilePath -> Text -> IO ()
exchangeKeys key host = do
  let key' = Turtle.format fp key

  -- When performing a distributed build you need to share a key pair
  -- (both the public and private key) with the machine you're
  -- deploying to (or from). Both machines must store the same private
  -- key at `/etc/nix/signing-key.sec` and the same public key at
  -- `/etc/nix/signing-key.pub`. The private must also be only
  -- user-readable and not group- or world-readable (i.e. `400`
  -- permissions using `chmod` notation).
  --
  -- By default, neither machine will have a key pair installed.  This script
  -- will first ensure that the remote machine has a key pair (creating one if
  -- if missing) and copy the remote key pair to the local machine.  We
  -- install the remote key pair locally on every run of this script because we
  -- do not assume that all remote machines share the same key pair.  Quite the
  -- opposite: every production machine should have a unique signing key pair.
  let privateKey = "/etc/nix/signing-key.sec"
  let publicKey  = "/etc/nix/signing-key.pub"

  let handler0 :: SomeException -> IO ()
      handler0 e = do
          let exceptionText = Data.Text.pack (show e)
          let msg           = [NeatInterpolation.text|
[x] Could not ensure that the remote machine has signing keys installed

    Debugging tips:

    1. Check if you can log into the remote machine by running:

        $ ssh -i $key' $host

    2. If you can log in, then check if you have permission to `sudo` without a
       password by running the following command on the remote machine:

        $ sudo -n true
        $ echo $?
        0

    Original error: $exceptionText
|]
          Turtle.die msg

  let openssl :: Turtle.Format a a
      openssl =
          "$(nix-build --no-out-link \"<nixpkgs>\" -A libressl)/bin/openssl"
  let fmt = "ssh -i "%fp%" "%s%" '"
              % "test -e "%fp%" || "
              % "sudo sh -c \""
                  % "(umask 277 && "%openssl%" genrsa -out "%fp%" 2048) && "
                  % openssl%" rsa -in "%fp%" -pubout > "%fp
              % "\""
          % "'"
  let cmd = Turtle.format fmt key host privateKey privateKey privateKey publicKey
  Control.Exception.handle handler0 (Turtle.shells cmd empty)

  let mirror path = Turtle.runManaged $ do
          let message = Turtle.format ("[+] Downloading: "%fp) path
          mapM_ Turtle.err (Turtle.Line.textToLines message)

          localPath <- Turtle.mktempfile "/tmp" "signing-key"
          let download =
                  Turtle.procs "rsync"
                      [ "--archive"
                      , "--checksum"
                      , "--rsh", Turtle.format ("ssh -i "%fp) key
                      , "--rsync-path", "sudo rsync"
                      , Turtle.format (s%":"%fp) host path
                      , Turtle.format fp localPath
                      ]
                      empty
          let handler1 :: SomeException -> IO ()
              handler1 e = do
                  let pathText      = Turtle.format fp path
                  let exceptionText = Data.Text.pack (show e)
                  let msg           = [NeatInterpolation.text|
[x] Could not download: $pathText

    Debugging tips:

    1. Check if you can log into the remote machine by running:

        $ ssh -i $key' $host

    2. If you can log in, then check if you have permission to `sudo` without a
       password by running the following command on the remote machine:

        $ sudo -n true
        $ echo $?
        0

    3. If you can `sudo` without a password, then check if the file exists by
       running the following command on the remote machine:

        $ test -e $pathText
        $ echo $?
        0

    Original error: $exceptionText
|]
                  Turtle.die msg

          liftIO (Control.Exception.handle handler1 download)

          -- NB: path shouldn't is a FilePath and won't have any
          -- newlines, so this should be okay
          Turtle.err (Turtle.unsafeTextToLine $ Turtle.format ("[+] Installing: "%fp) path)

          warnSudo

          let install =
                  Turtle.procs "sudo"
                      [ "mv"
                      , Turtle.format fp localPath
                      , Turtle.format fp path
                      ]
                      empty
          let handler2 :: SomeException -> IO ()
              handler2 e = do
                  let pathText      = Turtle.format fp path
                  let exceptionText = Data.Text.pack (show e)
                  let msg           = [NeatInterpolation.text|
[x] Could not install: $pathText

    Debugging tips:

    1. Check to see that you have permission to `sudo` by running:

        $ sudo true
        $ echo $?
        0

    Original error: $exceptionText
|]
                  Turtle.die msg

          liftIO (Control.Exception.handle handler2 install)

  mirror privateKey
  mirror publicKey

delegateShared
    :: MonadManaged managed => OptArgs -> managed (Text, SomeException -> IO a)
delegateShared OptArgs{..}  = do
    home <- Turtle.home
    let key'      = fromMaybe (home </> ".ssh/id_rsa") key
    let os'       = case os of [] -> [X86_64_Linux]; _ -> os
    let os''      = Data.Text.intercalate "," (Foldable.toList (fmap renderOS os'))
    let feature'  = Data.Text.intercalate "," feature
    let cores'    = fromMaybe 1 cores

    isDaemon <- maybe False (== "daemon") <$> Turtle.need "NIX_REMOTE"

    let sudo | isDaemon && canSudo cmd = "sudo"
             | otherwise               = ""

    host' <-
      if isDaemon && not (Data.Text.any (== '@') host)
      then do
        mUser <- Turtle.need "USER"
        case mUser of
            Nothing   -> Turtle.die [NeatInterpolation.text|
[x] You must set the `USER` environment variable in order for `nix-delegate` to
    work in a multi-user Nix installation
|]
            Just user -> return (user <> "@" <> host)
      else return host

    {-| Do a test @ssh@ command in order to prompt the user to recognize the
        host if the host is not known

        Use @sudo@ if we are in multi-user mode since the @root@ user will be
        initiating the build and therefore the @root@ user needs to authorize
        the known host
    -}
<<<<<<< HEAD
    Turtle.err "[+} Testing SSH access"
    if sudo == "sudo" then warnSudo else return ()
=======
    Turtle.err "[+] Testing SSH access"
>>>>>>> 66d306bd
    let testSSH = s%" ssh -i "%fp%" "%s%" :"
    Turtle.shells (Turtle.format testSSH sudo key' host') Turtle.stdin

    liftIO (exchangeKeys key' host')

    let debuggingTips = [NeatInterpolation.text|
    Debugging tips:

    1.  Make sure that you have installed Nix:

        $ nix-build --version

    2.  Make sure that you log into a new shell after installing Nix
|]

    remoteSystemsFile <- Turtle.mktempfile "/tmp" "remote-systems.conf"
    let line =
            Turtle.format
                (s%" "%s%" "%fp%" "%d%" 1 "%s)
                host'
                os''
                key'
                cores'
                feature'

    case Turtle.textToLine line of
      Just line' ->
        Turtle.output remoteSystemsFile (pure line')
      Nothing ->
        Turtle.die [NeatInterpolation.text|
[x] The generated 'remote-systems.conf' file content contains a newline (it should not)

    $line
|]

    loadDirectory <- Turtle.mktempdir "/tmp" "build-remote-load"

    mNixPath <- Turtle.need "NIX_PATH"
    nixPath  <- case mNixPath of
            Just nixPath -> return nixPath
            Nothing      -> Turtle.die [NeatInterpolation.text|
[x] Your NIX_PATH environment variable is unset

    $debuggingTips
|]

    let configFile = home </> ".ssh/config"

    configExists <- Turtle.testfile configFile
    let sshConfigFile
          | configExists = Turtle.format ("ssh-config-file="%fp%":") configFile
          | otherwise    = ""

    mAuthSock <- Turtle.need "SSH_AUTH_SOCK"
    let sshAuthSock = maybe "" (Turtle.format ("ssh-auth-sock="%s%":")) mAuthSock
    let nixpkgpath  = Turtle.inproc "nix-build" [ "--no-out-link", "--realise", "<nixpkgs>", "--attr", "nix" ] empty

    hook <- Turtle.fold nixpkgpath Foldl.head >>= \case
      Just nixpkgpath' -> do
        let nixpkgfp = Turtle.fromText $ Turtle.lineToText nixpkgpath'
        return $ Turtle.format fp (nixpkgfp </> "libexec/nix/build-remote.pl")
      Nothing ->
        Turtle.die [NeatInterpolation.text|
[x] The 'build-remote.pl' script could not be found on your system!

    $debuggingTips
|]

    let renderedCmd = renderCmd cmd
    let pfxcmd = Turtle.format
          (s %
           " NIX_BUILD_HOOK="%s%
           " NIX_PATH="%s%
           " NIX_REMOTE_SYSTEMS="%s%
           " NIX_CURRENT_LOAD="%s%" "%s)
          sudo
          hook
          (sshConfigFile <> sshAuthSock <> nixPath)
          (Turtle.format fp remoteSystemsFile)
          (Turtle.format fp loadDirectory)
          renderedCmd

    let handler2 :: SomeException -> IO a
        handler2 e = do
            let exceptionText = Data.Text.pack (show e)
            let msg           = [NeatInterpolation.text|
[x] The subcommand you specified exited with a non-zero exit code:

    Original error: $exceptionText
|]
            Turtle.die msg

    -- NB: path shouldn't is a FilePath and won't have any
    -- newlines, so this should be okay
    Turtle.err (Turtle.unsafeTextToLine $ Turtle.format ("[+] Running command: "%s%" "%s) sudo renderedCmd)
    Turtle.err (Turtle.unsafeTextToLine $ Turtle.format ("[+] Full command context: "%s) pfxcmd)
    return (pfxcmd, handler2)

{-| Run a command with distributed builds transiently enabled

    This version outputs a helpful error message if the command fails
-}
delegate :: OptArgs -> IO ()
delegate options = Turtle.runManaged $ do
    (command, handler) <- delegateShared options
    let build = Turtle.shells command empty
    liftIO (Control.Exception.handle handler build)

{-| Run a command with distributed builds transiently enabled

    This version captures the output as a stream
-}
delegateStream :: OptArgs -> Shell Line
delegateStream options = do
    (command, _) <- delegateShared options
    Turtle.inshell command empty

warnSudo :: MonadIO io => io ()
warnSudo = do
    exitCode <- Turtle.shell "sudo -n true 2>/dev/null" empty

    case exitCode of
        ExitFailure _ -> do
            Turtle.err ""
            Turtle.err "    This will prompt you for your `sudo` password"
        _             -> do
            return ()<|MERGE_RESOLUTION|>--- conflicted
+++ resolved
@@ -330,12 +330,8 @@
         initiating the build and therefore the @root@ user needs to authorize
         the known host
     -}
-<<<<<<< HEAD
-    Turtle.err "[+} Testing SSH access"
+    Turtle.err "[+] Testing SSH access"
     if sudo == "sudo" then warnSudo else return ()
-=======
-    Turtle.err "[+] Testing SSH access"
->>>>>>> 66d306bd
     let testSSH = s%" ssh -i "%fp%" "%s%" :"
     Turtle.shells (Turtle.format testSSH sudo key' host') Turtle.stdin
 
